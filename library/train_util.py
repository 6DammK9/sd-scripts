--- conflicted
+++ resolved
@@ -11,6 +11,7 @@
 import re
 import shutil
 import time
+import typing
 from typing import (
     Dict,
     List,
@@ -73,6 +74,8 @@
 import library.deepspeed_utils as deepspeed_utils
 from library.utils import setup_logging
 
+
+
 setup_logging()
 import logging
 
@@ -150,7 +153,6 @@
         return paths[0:math.ceil(len(paths) * (1 - validation_split))]
     else:
         return paths[len(paths) - round(len(paths) * validation_split):]
-<<<<<<< HEAD
 
 def split_train_val(paths, is_train, validation_split, validation_seed):
     if validation_seed is not None:
@@ -167,8 +169,6 @@
     else:
         return paths[len(paths) - round(len(paths) * validation_split):]
 
-=======
->>>>>>> dece2c38
 
 class ImageInfo:
     def __init__(self, image_key: str, num_repeats: int, caption: str, is_reg: bool, absolute_path: str) -> None:
@@ -1453,11 +1453,7 @@
     def __init__(
         self,
         subsets: Sequence[DreamBoothSubset],
-<<<<<<< HEAD
         is_train: bool,
-=======
-        is_train: bool,        
->>>>>>> dece2c38
         batch_size: int,
         tokenizer,
         max_token_length,
@@ -1470,13 +1466,8 @@
         bucket_no_upscale: bool,
         prior_loss_weight: float,
         validation_split: float,
-<<<<<<< HEAD
         validation_seed: Optional[int],
         debug_dataset,
-=======
-        validation_seed: Optional[int],        
-        debug_dataset: bool,
->>>>>>> dece2c38
     ) -> None:
         super().__init__(tokenizer, max_token_length, resolution, network_multiplier, debug_dataset)
 
@@ -1539,21 +1530,6 @@
                 logger.warning(f"not directory: {subset.image_dir}")
                 return [], []
 
-<<<<<<< HEAD
-            img_paths = glob_images(subset.image_dir, "*")
-            if self.validation_split > 0.0:
-                img_paths = split_train_val(img_paths, self.is_train, self.validation_split, self.validation_seed)            
-            print(f"found directory {subset.image_dir} contains {len(img_paths)} image files")
-
-            # 画像ファイルごとにプロンプトを読み込み、もしあればそちらを使う
-            captions = []
-            missing_captions = []
-            for img_path in img_paths:
-                cap_for_img = read_caption(img_path, subset.caption_extension)
-                if cap_for_img is None and subset.class_tokens is None:
-                    print(
-                        f"neither caption file nor class tokens are found. use empty caption for {img_path} / キャプションファイルもclass tokenも見つかりませんでした。空のキャプションを使用します: {img_path}"
-=======
             info_cache_file = os.path.join(subset.image_dir, self.IMAGE_INFO_CACHE_FILE)
             use_cached_info_for_subset = subset.cache_info
             if use_cached_info_for_subset:
@@ -1564,7 +1540,6 @@
                     logger.warning(
                         f"image info file not found. You can ignore this warning if this is the first time to use this subset"
                         + " / キャッシュファイルが見つかりませんでした。初回実行時はこの警告を無視してください: {metadata_file}"
->>>>>>> dece2c38
                     )
                     use_cached_info_for_subset = False
 
@@ -2043,8 +2018,8 @@
             conditioning_img_paths = [os.path.abspath(p) for p in conditioning_img_paths]  # normalize path
             extra_imgs.extend([p for p in conditioning_img_paths if os.path.splitext(p)[0] not in cond_imgs_with_pair])
 
-        #assert len(missing_imgs) == 0, f"missing conditioning data for {len(missing_imgs)} images: {missing_imgs}"
-        #assert len(extra_imgs) == 0, f"extra conditioning data for {len(extra_imgs)} images: {extra_imgs}"
+        assert len(missing_imgs) == 0, f"missing conditioning data for {len(missing_imgs)} images: {missing_imgs}"
+        assert len(extra_imgs) == 0, f"extra conditioning data for {len(extra_imgs)} images: {extra_imgs}"
 
         self.conditioning_image_transforms = IMAGE_TRANSFORMS
 
@@ -4935,20 +4910,37 @@
             huggingface_util.upload(args, out_dir, "/" + model_name, force_sync_upload=True)
 
 
-def get_timesteps_and_huber_c(args, min_timestep, max_timestep, noise_scheduler, b_size, device):
-
+def get_random_timesteps(args, min_timestep: int, max_timestep: int, batch_size: int, device: torch.device) -> torch.IntTensor:
+    """
+    Get a random timestep between the min and max timesteps
+    Can error (NotImplementedError) if the loss type is not supported
+    """
     # TODO: if a huber loss is selected, it will use constant timesteps for each batch
     # as. In the future there may be a smarter way
-
     if args.loss_type == "huber" or args.loss_type == "smooth_l1":
         timesteps = torch.randint(min_timestep, max_timestep, (1,), device="cpu")
-        timestep = timesteps.item()
-
+        timesteps = timesteps.repeat(batch_size).to(device)
+    elif args.loss_type == "l2":
+        timesteps = torch.randint(min_timestep, max_timestep, (batch_size,), device=device)
+    else:
+        raise NotImplementedError(f"Unknown loss type {args.loss_type}")
+
+    return typing.cast(torch.IntTensor, timesteps)
+
+
+def get_huber_c(args, noise_scheduler: DDPMScheduler, timesteps: torch.IntTensor) -> float:
+    """
+    Calculate the Huber convolution (huber_c) value
+    Huber loss is a loss function used in robust regression, that is less sensitive 
+    to outliers in data than the squared error loss.
+    https://en.wikipedia.org/wiki/Huber_loss
+    """
+    if args.loss_type == "huber" or args.loss_type == "smooth_l1":
         if args.huber_schedule == "exponential":
-            alpha = -math.log(args.huber_c) / noise_scheduler.config.num_train_timesteps
-            huber_c = math.exp(-alpha * timestep)
+            alpha = -math.log(args.huber_c) / noise_scheduler.config.get('num_train_timesteps', 1000)
+            huber_c = math.exp(-alpha * timesteps.item())
         elif args.huber_schedule == "snr":
-            alphas_cumprod = noise_scheduler.alphas_cumprod[timestep]
+            alphas_cumprod = noise_scheduler.alphas_cumprod.index_select(0, timesteps)
             sigmas = ((1.0 - alphas_cumprod) / alphas_cumprod) ** 0.5
             huber_c = (1 - args.huber_c) / (1 + sigmas) ** 2 + args.huber_c
         elif args.huber_schedule == "constant":
@@ -4956,20 +4948,18 @@
         else:
             raise NotImplementedError(f"Unknown Huber loss schedule {args.huber_schedule}!")
 
-        timesteps = timesteps.repeat(b_size).to(device)
     elif args.loss_type == "l2":
-        timesteps = torch.randint(min_timestep, max_timestep, (b_size,), device=device)
         huber_c = 1  # may be anything, as it's not used
     else:
         raise NotImplementedError(f"Unknown loss type {args.loss_type}")
-    timesteps = timesteps.long()
-
-    return timesteps, huber_c
-
-
-def get_noise_noisy_latents_and_timesteps(args, noise_scheduler, latents):
-    # Sample noise that we'll add to the latents
-    noise = torch.randn_like(latents, device=latents.device)
+
+    return huber_c
+
+
+def modify_noise(args, noise: torch.Tensor, latents: torch.Tensor):
+    """
+    Apply noise modifications like noise offset and multires noise
+    """
     if args.noise_offset:
         if args.noise_offset_random_strength:
             noise_offset = torch.rand(1, device=latents.device) * args.noise_offset
@@ -4980,16 +4970,56 @@
         noise = custom_train_functions.pyramid_noise_like(
             noise, latents.device, args.multires_noise_iterations, args.multires_noise_discount
         )
+    return noise
+
+
+def make_noise(args, latents: torch.Tensor) -> torch.FloatTensor:
+    """
+    Make a noise tensor to denoise and apply noise modifications (noise offset, multires noise). See `modify_noise`
+    """
+    # Sample noise that we'll add to the latents
+    noise = torch.randn_like(latents, device=latents.device)
+    noise = modify_noise(args, noise, latents)
+
+    return typing.cast(torch.FloatTensor, noise)
+
+
+def make_random_timesteps(args, noise_scheduler: DDPMScheduler, batch_size: int, device: torch.device) -> torch.IntTensor:
+    """
+    From args, produce random timesteps for each image in the batch
+    """
+    min_timestep = 0 if args.min_timestep is None else args.min_timestep
+    max_timestep = noise_scheduler.config.get('num_train_timesteps', 1000) if args.max_timestep is None else args.max_timestep
 
     # Sample a random timestep for each image
-    b_size = latents.shape[0]
+    timesteps = get_random_timesteps(args, min_timestep, max_timestep, batch_size, device)
+
+    return timesteps
+
+
+def get_noise_noisy_latents_and_timesteps(args, noise_scheduler: DDPMScheduler, latents: torch.FloatTensor) -> Tuple[torch.FloatTensor, torch.FloatTensor, torch.IntTensor, float]:
+    """
+    Unified noise, noisy_latents, timesteps and huber loss convolution calculations
+    """
+    batch_size = latents.shape[0]
     min_timestep = 0 if args.min_timestep is None else args.min_timestep
-    max_timestep = noise_scheduler.config.num_train_timesteps if args.max_timestep is None else args.max_timestep
-
-    timesteps, huber_c = get_timesteps_and_huber_c(args, min_timestep, max_timestep, noise_scheduler, b_size, latents.device)
-
-    # Add noise to the latents according to the noise magnitude at each timestep
-    # (this is the forward diffusion process)
+    max_timestep = noise_scheduler.config.get("num_train_timesteps", 1000) if args.max_timestep is None else args.max_timestep
+
+    # A random timestep for each image in the batch
+    timesteps = get_random_timesteps(args, min_timestep, max_timestep, batch_size, latents.device)
+    huber_c = get_huber_c(args, noise_scheduler, timesteps)
+
+    noise = make_noise(args, latents)
+    noisy_latents = get_noisy_latents(args, noise, noise_scheduler, latents, timesteps)
+
+    return noise, noisy_latents, timesteps, huber_c
+
+
+def get_noisy_latents(args, noise: torch.FloatTensor, noise_scheduler: DDPMScheduler, latents: torch.FloatTensor, timesteps: torch.IntTensor) -> torch.FloatTensor:
+    """
+    Add noise to the latents according to the noise magnitude at each timestep
+    (this is the forward diffusion process)
+    """
     if args.ip_noise_gamma:
         if args.ip_noise_gamma_random_strength:
             strength = torch.rand(1, device=latents.device) * args.ip_noise_gamma
@@ -4999,14 +5029,15 @@
     else:
         noisy_latents = noise_scheduler.add_noise(latents, noise, timesteps)
 
-    return noise, noisy_latents, timesteps, huber_c
-
-
-# NOTE: if you're using the scheduled version, huber_c has to depend on the timesteps already
+    return noisy_latents
+
+
 def conditional_loss(
     model_pred: torch.Tensor, target: torch.Tensor, reduction: str = "mean", loss_type: str = "l2", huber_c: float = 0.1
 ):
-
+    """
+    NOTE: if you're using the scheduled version, huber_c has to depend on the timesteps already
+    """
     if loss_type == "l2":
         loss = torch.nn.functional.mse_loss(model_pred, target, reduction=reduction)
     elif loss_type == "huber":
