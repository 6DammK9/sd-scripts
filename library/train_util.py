--- conflicted
+++ resolved
@@ -1511,7 +1511,6 @@
                 logger.warning(f"not directory: {subset.image_dir}")
                 return [], []
 
-<<<<<<< HEAD
             img_paths = glob_images(subset.image_dir, "*")
             if self.validation_split > 0.0:
                 img_paths = split_train_val(img_paths, self.is_train, self.validation_split, self.validation_seed)            
@@ -1523,7 +1522,6 @@
             for img_path in img_paths:
                 cap_for_img = read_caption(img_path, subset.caption_extension)
                 if cap_for_img is None and subset.class_tokens is None:
-=======
             info_cache_file = os.path.join(subset.image_dir, self.IMAGE_INFO_CACHE_FILE)
             use_cached_info_for_subset = subset.cache_info
             if use_cached_info_for_subset:
@@ -1531,7 +1529,6 @@
                     f"using cached image info for this subset / このサブセットで、キャッシュされた画像情報を使います: {info_cache_file}"
                 )
                 if not os.path.isfile(info_cache_file):
->>>>>>> 71e2c913
                     logger.warning(
                         f"image info file not found. You can ignore this warning if this is the first time to use this subset"
                         + " / キャッシュファイルが見つかりませんでした。初回実行時はこの警告を無視してください: {metadata_file}"
@@ -2011,17 +2008,8 @@
             conditioning_img_paths = [os.path.abspath(p) for p in conditioning_img_paths]  # normalize path
             extra_imgs.extend([p for p in conditioning_img_paths if os.path.splitext(p)[0] not in cond_imgs_with_pair])
 
-<<<<<<< HEAD
         #assert len(missing_imgs) == 0, f"missing conditioning data for {len(missing_imgs)} images: {missing_imgs}"
         #assert len(extra_imgs) == 0, f"extra conditioning data for {len(extra_imgs)} images: {extra_imgs}"
-=======
-        assert (
-            len(missing_imgs) == 0
-        ), f"missing conditioning data for {len(missing_imgs)} images / 制御用画像が見つかりませんでした: {missing_imgs}"
-        assert (
-            len(extra_imgs) == 0
-        ), f"extra conditioning data for {len(extra_imgs)} images / 余分な制御用画像があります: {extra_imgs}"
->>>>>>> 71e2c913
 
         self.conditioning_image_transforms = IMAGE_TRANSFORMS
 
